--- conflicted
+++ resolved
@@ -81,14 +81,6 @@
               continue
             fi
             echo "Extracted session ID: $SESSION_ID"
-
-<<<<<<< HEAD
             # lancer l'analyse sur cette session
             python src/processing/analysis.py --session-id $SESSION_ID
-=======
-            if ! python src/processing/analysis.py --session-id "$SESSION_ID"; then
-              echo "[ERROR] analysis.py failed for session $SESSION_ID (file: $f)"
-              continue
-            fi
->>>>>>> 060598d6
           done